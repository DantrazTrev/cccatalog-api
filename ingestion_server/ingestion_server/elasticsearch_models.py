from elasticsearch_dsl import Date, Text, Integer, Nested, Keyword, DocType

"""
Provides an ORM-like experience for accessing data in Elasticsearch.

Note the actual schema for Elasticsearch is defined in es_mapping.py; any
low-level changes to the index must be represented there as well.
"""


class SyncableDocType(DocType):
    """
    Represents tables in the source-of-truth that will be replicated to
    Elasticsearch.
    """
    # Aggregations can't be performed on the _id meta-column, which necessitates
    # copying it to this column in the doc. Aggregation is used to find the last
    # document inserted into Elasticsearch
    id = Integer()

    @staticmethod
    def database_row_to_elasticsearch_doc(row, schema):
        """
        Children of this class must have a function mapping a Postgres model
        to an Elasticsearch document.

        :param row: A tuple representing a row in Postgres.
        :param schema: A map of each field name to its position in the row.
        :return:
        """
        raise NotImplemented(
            'Model is missing database -> Elasticsearch translation.'
        )


<<<<<<< HEAD
=======
def _parse_description(metadata_field):
    """
    Parse the description field from the metadata if available.

    Limit to the first 2000 characters.
    """
    try:
        if 'description' in metadata_field:
            return metadata_field['description'][:2000]
    except TypeError:
        return None


>>>>>>> 3bf35c30
class Image(SyncableDocType):
    title = Text(analyzer="english")
    identifier = Keyword()
    creator = Text()
    creator_url = Keyword()
    tags = Text(multi=True)
    created_on = Date()
    url = Keyword()
    thumbnail = Keyword()
    provider = Text(analyzer="keyword")
    source = Keyword()
    license = Keyword()
    license_version = Keyword()
    foreign_landing_url = Keyword()
    meta_data = Nested()
    view_count = Integer()
    description = Text(analyzer="english")

    class Index:
        name = 'image'

    @staticmethod
    def database_row_to_elasticsearch_doc(row, schema):
        def _parse_detailed_tags(json_tags):
            if json_tags:
                parsed_tags = []
                for tag in json_tags:
                    if 'name' in tag:
                        parsed_tag = {'name': tag['name']}
                        if 'accuracy' in tag:
                            parsed_tag['accuracy'] = tag['accuracy']
                        parsed_tags.append(parsed_tag)
                return parsed_tags
            else:
                return None

        def _parse_description(metadata_field):
            """
            Limit the description to 2000 characters.
            """
            if 'description' in metadata_field:
                return metadata_field['description'][:2000]

        return Image(
            _id=row[schema['id']],
            id=row[schema['id']],
            title=row[schema['title']],
            identifier=row[schema['identifier']],
            creator=row[schema['creator']],
            creator_url=row[schema['creator_url']],
            tags=_parse_detailed_tags(row[schema['tags']]),
            created_on=row[schema['created_on']],
            url=row[schema['url']],
            thumbnail=row[schema['thumbnail']],
            provider=row[schema['provider']],
            source=row[schema['source']],
            license=row[schema['license']].lower(),
            license_version=row[schema['license_version']],
            foreign_landing_url=row[schema['foreign_landing_url']],
            meta_data=None,
            view_count=row[schema['view_count']],
            description=_parse_description(row[schema['meta_data']])
        )


# Table name -> Elasticsearch model
database_table_to_elasticsearch_model = {
    'image': Image
}<|MERGE_RESOLUTION|>--- conflicted
+++ resolved
@@ -33,22 +33,6 @@
         )
 
 
-<<<<<<< HEAD
-=======
-def _parse_description(metadata_field):
-    """
-    Parse the description field from the metadata if available.
-
-    Limit to the first 2000 characters.
-    """
-    try:
-        if 'description' in metadata_field:
-            return metadata_field['description'][:2000]
-    except TypeError:
-        return None
-
-
->>>>>>> 3bf35c30
 class Image(SyncableDocType):
     title = Text(analyzer="english")
     identifier = Keyword()
@@ -89,8 +73,11 @@
             """
             Limit the description to 2000 characters.
             """
-            if 'description' in metadata_field:
-                return metadata_field['description'][:2000]
+            try:
+                if 'description' in metadata_field:
+                    return metadata_field['description'][:2000]
+            except TypeError:
+                return None
 
         return Image(
             _id=row[schema['id']],
