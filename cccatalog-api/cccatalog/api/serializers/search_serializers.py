from rest_framework import serializers
from cccatalog.api.licenses import LICENSE_GROUPS
from cccatalog.api.controllers.search_controller import get_providers


def _validate_page(value):
    if value < 1:
        return 1
    else:
        return value


def _validate_pagesize(value):
    if 1 <= value < 500:
        return value
    else:
        return 20


class BrowseImageQueryStringSerializer(serializers.Serializer):
    page = serializers.IntegerField(
        label="page number",
        help_text="The page number to retrieve.",
        default=1
    )
    pagesize = serializers.IntegerField(
        label="page size",
        help_text="The number of results to return in the requested page. "
                  "Should be an integer between 1 and 500.",
        default=20
    )
    filter_dead = serializers.BooleanField(
        label="filter_dead",
        help_text="Control whether 404 links are filtered out.",
        required=False,
        default=True
    )

    @staticmethod
    def validate_page(value):
        return _validate_page(value)

    @staticmethod
    def validate_pagesize(value):
        return _validate_pagesize(value)


class ImageSearchQueryStringSerializer(serializers.Serializer):
    """ Base class for search query parameters. """

    """ Parse and validate search query string parameters. """
    q = serializers.CharField(
        label="query",
        help_text="A query string that should not exceed 200 characters in "
                  "length",
        required=False,
    )
    li = serializers.CharField(
        label="licenses",
        help_text="A comma-separated list of licenses. Example: `by,cc0`."
                  " Valid inputs: `{}`".format(list(LICENSE_GROUPS['all'])),
        required=False,
    )
    lt = serializers.CharField(
        label="license type",
        help_text="A list of license types. "
                  "Valid inputs: `{}`".format((list(LICENSE_GROUPS.keys()))),
        required=False,
    )
    page = serializers.IntegerField(
        label="page number",
        help_text="The page number to retrieve.",
        default=1
    )
    pagesize = serializers.IntegerField(
        label="page size",
        help_text="The number of results to return in the requested page. "
                  "Should be an integer between 1 and 500.",
        default=20
    )
    creator = serializers.CharField(
        label="creator",
        help_text="Search by creator only. Cannot be used with `q`.",
        required=False,
        max_length=200
    )
    tags = serializers.CharField(
        label="tags",
        help_text="Search by tag only. Cannot be used with `q`.",
        required=False,
        max_length=200
    )
    title = serializers.CharField(
        label="title",
        help_text="Search by title only. Cannot be used with `q`.",
        required=False,
        max_length=200
    )
    filter_dead = serializers.BooleanField(
        label="filter_dead",
        help_text="Control whether 404 links are filtered out.",
        required=False,
        default=True
    )
    provider = serializers.CharField(
        label="provider",
        help_text="A comma separated list of data sources to search. Valid "
                  "inputs:"
                  " `{}`".format(list(get_providers('image').keys())),
        required=False
    )
    qa = serializers.BooleanField(
        label='quality_assurance',
        help_text="If enabled, searches are performed against the quality"
                  " assurance index instead of production.",
        required=False,
        default=False
    )

    @staticmethod
    def validate_q(value):
        if len(value) > 200:
            return value[0:199]
        else:
            return value

    def validate_creator(self, value):
        return self.validate_q(value)

    def validate_tags(self, value):
        return self.validate_q(value)

    def validate_title(self, value):
        return self.validate_q(value)

    @staticmethod
    def validate_li(value):
        licenses = [x.upper() for x in value.split(',')]
        for _license in licenses:
            if _license not in LICENSE_GROUPS['all']:
                raise serializers.ValidationError(
                    "License \'{}\' does not exist.".format(_license)
                )
        return value.lower()

    @staticmethod
    def validate_lt(value):
        """
        Resolves a list of license types to a list of licenses.
        Example: commercial -> ['BY', 'BY-SA', 'BY-ND', 'CC0', 'PDM']
        """
        license_types = [x.lower() for x in value.split(',')]
        license_groups = []
        for _type in license_types:
            if _type not in LICENSE_GROUPS:
                raise serializers.ValidationError(
                    "License type \'{}\' does not exist.".format(_type)
                )
            license_groups.append(LICENSE_GROUPS[_type])
        intersected = set.intersection(*license_groups)
        cleaned = {_license.lower() for _license in intersected}

        return ','.join(list(cleaned))

    @staticmethod
    def validate_page(value):
        return _validate_page(value)

<<<<<<< HEAD
    def validate_pagesize(self, value):
        if 1 <= value <= 500:
            return value
        else:
            return 20
=======
    @staticmethod
    def validate_pagesize(value):
        return _validate_pagesize(value)
>>>>>>> bf3d4801

    @staticmethod
    def validate_provider(input_providers):
        allowed_providers = list(get_providers('image').keys())

        for input_provider in input_providers.split(','):
            if input_provider not in allowed_providers:
                raise serializers.ValidationError(
                    "Provider \'{}\' does not exist.".format(input_providers)
                )
        return input_providers.lower()

    def validate(self, data):
        advanced_search = 'creator' in data or 'title' in data or 'tags' in data
        if 'q' in data and advanced_search:
            raise serializers.ValidationError(
                "You cannot use `q` in combination with advanced search "
                "parameters `title`, `tags`, or `creator`."
            )
        elif 'q' not in data and not advanced_search:
            raise serializers.ValidationError(
                "You must use either the `q` parameter or an advanced search"
                "parameter such as `title`, `tags`, or `creator`."
            )
        elif 'li' in data and 'lt' in data:
            raise serializers.ValidationError(
                "Only license type or individual licenses can be defined, not "
                "both."
            )
        else:
            return data


class TagSerializer(serializers.Serializer):
    name = serializers.CharField(
        required=True,
        help_text="The name of a detailed tag."
    )
    accuracy = serializers.FloatField(
        required=False,
        help_text="The accuracy of a machine-generated tag. Human-generated "
                  "tags do not have an accuracy field."
    )


class ImageSerializer(serializers.Serializer):
    """ A single image. Used in search results."""
    title = serializers.CharField(required=False)
    id = serializers.CharField(
        required=True,
        help_text="The unique identifier for the image.",
        source='identifier'
    )
    creator = serializers.CharField(required=False, allow_blank=True)
    creator_url = serializers.URLField(required=False)
    legacy_tags = serializers.ListField(required=False)
    tags = TagSerializer(
        required=False,
        many=True,
        help_text="Tags with detailed metadata, such as accuracy."
    )
    url = serializers.URLField()
    thumbnail = serializers.URLField(required=False, allow_blank=True)
    provider = serializers.CharField(required=False)
    source = serializers.CharField(required=False)
    license = serializers.CharField()
    license_version = serializers.CharField(required=False)
    foreign_landing_url = serializers.URLField(required=False)
    meta_data = serializers.CharField(required=False)
    detail = serializers.URLField(
        required=True,
        help_text="A direct link to the detail view of an image."
    )


class ImageSearchResultsSerializer(serializers.Serializer):
    """ The full image search response. """
    result_count = serializers.IntegerField()
    page_count = serializers.IntegerField()
    results = ImageSerializer(many=True)


class ValidationErrorSerializer(serializers.Serializer):
    """ Returned if invalid query parameters are passed. """
    validation_error = serializers.JSONField()<|MERGE_RESOLUTION|>--- conflicted
+++ resolved
@@ -166,17 +166,12 @@
     def validate_page(value):
         return _validate_page(value)
 
-<<<<<<< HEAD
-    def validate_pagesize(self, value):
+    @staticmethod
+    def validate_pagesize(value):
         if 1 <= value <= 500:
             return value
         else:
             return 20
-=======
-    @staticmethod
-    def validate_pagesize(value):
-        return _validate_pagesize(value)
->>>>>>> bf3d4801
 
     @staticmethod
     def validate_provider(input_providers):
